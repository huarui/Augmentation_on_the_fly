--- conflicted
+++ resolved
@@ -33,13 +33,6 @@
 
 A list of the current operations and parameters is:
 
-<<<<<<< HEAD
-- <b>brightness</b>: (min_value, max_value) The values must for brightness must be between 0.05 and 10
-- <b>color_balance</b>: (min_value, max_value) The values for color balance must be between 0 and 10
-- <b>contrast</b>: (min_value, max_value) The values for contrast must be between 0 and 10
-- <b>flip</b>: 'horizontal' or 'hor', 'vertical' or 'ver', both
-- <b>greyscale</b>: ()
-=======
 - <b>brightness</b>: (min_value, max_value) 
                       
 The values must be between 0.05 and 10, whereas 1 means no change.
@@ -54,7 +47,7 @@
 The type can be 'horizontal', 'vertical', 'both' or, 'random', representing the type of flip. 
 Random will select one type of flip randomly including both, which means to flip the image horizontally and vertical
 ly.- <b>greyscale</b>: No values.
->>>>>>> 88d0f6f2
+
 - <b>grid_mask</b>: (min_x_pos, max_x_pos, min_y_pos, max_y_pos, min_width_square, max_width_square,
             min_height_square, max_heigth_square, min_x_distance_between_squares,
             max_x_distance_between_squares, min_y_distance_between_squares, max_y_distance_between_squares)
